import os
from .core import LogFileOutput, Mapper, IniConfigFile, LegacyItemAccess  # noqa: F401
from .core import FileListing  # noqa: F401
from .core.plugins import mapper, reducer, make_response, make_metadata  # noqa: F401
from .mappers import get_active_lines  # noqa: F401
from .util import defaults, parse_table  # noqa: F401

__here__ = os.path.dirname(os.path.abspath(__file__))
<<<<<<< HEAD
VERSION = "1.12.0"
=======
VERSION = "1.13.0"
>>>>>>> e9261e2e
NAME = "falafel"

with open(os.path.join(__here__, "RELEASE")) as f:
    RELEASE = f.read().strip()

with open(os.path.join(__here__, "COMMIT")) as f:
    COMMIT = f.read().strip()


def get_nvr():
    return "{0}-{1}-{2}".format(NAME, VERSION, RELEASE)

RULES_STATUS = {}
"""
Mapping of dictionaries containing nvr and commitid for each rule repo included
in this instance

{"rule_repo_1": {"version": nvr(), "commit": sha1}}
"""


def add_status(name, nvr, commit):
    """
    Rule repositories should call this method in their package __init__ to
    register their version information.
    """
    RULES_STATUS[name] = {"version": nvr, "commit": commit}<|MERGE_RESOLUTION|>--- conflicted
+++ resolved
@@ -6,11 +6,7 @@
 from .util import defaults, parse_table  # noqa: F401
 
 __here__ = os.path.dirname(os.path.abspath(__file__))
-<<<<<<< HEAD
-VERSION = "1.12.0"
-=======
 VERSION = "1.13.0"
->>>>>>> e9261e2e
 NAME = "falafel"
 
 with open(os.path.join(__here__, "RELEASE")) as f:
